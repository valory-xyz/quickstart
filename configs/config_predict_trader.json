{
    "name": "Trader Agent",
<<<<<<< HEAD
    "hash": "bafybeifyl7lg3jnyirq4cnzdrbwukdtqfqf4if47cvxfbfdbfeyevhh5vu",
    "description": "Trader agent for omen prediction markets",
    "image": "https://operate.olas.network/_next/image?url=%2Fimages%2Fprediction-agent.png&w=3840&q=75",
    "service_version": "v0.27.7",
=======
    "hash": "bafybeihuvdhqn6li2djxshthyijtb3fj7yengwurvhognpry5avbdlxg5q",
    "description": "Trader agent for omen prediction markets",
    "image": "https://operate.olas.network/_next/image?url=%2Fimages%2Fprediction-agent.png&w=3840&q=75",
    "service_version": "v0.27.6",
>>>>>>> 21000609
    "home_chain": "gnosis",
    "configurations": {
        "gnosis": {
            "agent_id": 25,
            "nft": "bafybeig64atqaladigoc3ds4arltdu63wkdrk3gesjfvnfdmz35amv7faq",
            "threshold": 1,
            "use_mech_marketplace": true,
            "fund_requirements": {
                "0x0000000000000000000000000000000000000000": {
                    "agent": 100000000000000000,
                    "safe": 5000000000000000000
                }
            }
        }
    },
    "env_variables": {
        "SAFE_CONTRACT_ADDRESSES": {
            "name": "Safe contract addresses",
            "description": "",
            "value": "",
            "provision_type": "computed"
        },
        "GNOSIS_LEDGER_RPC": {
            "name": "Gnosis ledger RPC",
            "description": "",
            "value": "",
            "provision_type": "computed"
        },
        "STAKING_CONTRACT_ADDRESS": {
            "name": "Staking contract address",
            "description": "",
            "value": "",
            "provision_type": "computed"
        },
        "MECH_ACTIVITY_CHECKER_CONTRACT": {
            "name": "Mech activity checker contract",
            "description": "",
            "value": "",
            "provision_type": "computed"
        },
        "MECH_CONTRACT_ADDRESS": {
            "name": "Mech contract address",
            "description": "",
            "value": "",
            "provision_type": "computed"
        },
        "PRIORITY_MECH_ADDRESS": {
            "name": "Priority Mech contract address",
            "description": "This mech will be used at priority when using mech marketplace.",
            "value": "0x552cEA7Bc33CbBEb9f1D90c1D11D2C6daefFd053",
            "provision_type": "user"
        },
        "PRIORITY_MECH_SERVICE_ID": {
            "name": "Priority Mech service ID",
            "description": "This mech of this service will be used at priority when using mech marketplace.",
            "value": "975",
            "provision_type": "user"
        },
        "MECH_REQUEST_PRICE": {
            "name": "Mech request price",
            "description": "",
            "value": "",
            "provision_type": "computed"
        },
        "MECH_MARKETPLACE_CONFIG": {
            "name": "Mech marketplace config",
            "description": "",
            "value": "",
            "provision_type": "computed"
        },
        "USE_MECH_MARKETPLACE": {
            "name": "Use mech marketplace",
            "description": "",
            "value": "",
            "provision_type": "computed"
        },
        "USE_MULTI_BETS_MODE": {
            "name": "Use multi bets mode",
            "description": "",
            "value": "true",
            "provision_type": "fixed"
        },
        "ENABLE_POSITION_REVIEW": {
            "name": "Enable position review",
            "description": "",
            "value": "false",
            "provision_type": "fixed"
        },
        "TRADING_STRATEGY": {
            "name": "Trading strategy",
            "description": "",
            "value": "bet_amount_per_threshold",
            "provision_type": "fixed"
        },
        "TOOLS_ACCURACY_HASH": {
            "name": "Tools accuracy hash",
            "description": "",
            "value": "QmWgsqncF22hPLNTyWtDzVoKPJ9gmgR1jcuLL5t31xyzzr",
            "provision_type": "fixed"
        },
        "ACC_INFO_FIELDS_REQUESTS": {
            "name": "Acc info fields requests",
            "description": "",
            "value": "nr_responses",
            "provision_type": "fixed"
        },
        "IRRELEVANT_TOOLS": {
            "name": "Irrelevant tools",
            "description": "",
            "value": "[\"native-transfer\",\"prediction-online-lite\",\"claude-prediction-online-lite\",\"prediction-online-sme-lite\",\"prediction-request-reasoning-lite\",\"prediction-request-reasoning-claude-lite\",\"prediction-offline-sme\",\"deepmind-optimization\",\"deepmind-optimization-strong\",\"openai-gpt-3.5-turbo\",\"openai-gpt-3.5-turbo-instruct\",\"openai-gpt-4\",\"openai-text-davinci-002\",\"openai-text-davinci-003\",\"prediction-online-sum-url-content\",\"prediction-online-summarized-info\",\"stabilityai-stable-diffusion-512-v2-1\",\"stabilityai-stable-diffusion-768-v2-1\",\"stabilityai-stable-diffusion-v1-5\",\"stabilityai-stable-diffusion-xl-beta-v2-2-2\",\"prediction-url-cot-claude\",\"prediction-url-cot\",\"resolve-market-reasoning-gpt-4.1\",\"openai-gpt-4o-2024-08-06\"]",
            "provision_type": "fixed"
        },
        "CREATOR_PER_SUBGRAPH": {
            "name": "Creator per subgraph",
            "description": "",
            "value": "{\"omen_subgraph\":[\"0x89c5cc945dd550BcFfb72Fe42BfF002429F46Fec\"]}",
            "provision_type": "fixed"
        },
        "SUBGRAPH_API_KEY": {
            "name": "Subgraph API key",
            "description": "Subgraph API key can be obtained at https://thegraph.com/studio/apikeys/",
            "value": "",
            "provision_type": "user"
        },
        "CONDITIONAL_TOKENS_SUBGRAPH_URL": {
            "name": "Conditional tokens subgraph URL",
            "description": "",
            "value": "https://gateway-arbitrum.network.thegraph.com/api/{SUBGRAPH_API_KEY}/subgraphs/id/7s9rGBffUTL8kDZuxvvpuc46v44iuDarbrADBFw5uVp2",
            "provision_type": "computed"
        },
        "NETWORK_SUBGRAPH_URL": {
            "name": "Network subgraph URL",
            "description": "",
            "value": "https://gateway-arbitrum.network.thegraph.com/api/{SUBGRAPH_API_KEY}/subgraphs/id/FxV6YUix58SpYmLBwc9gEHkwjfkqwe1X5FJQjn8nKPyA",
            "provision_type": "computed"
        },
        "OMEN_SUBGRAPH_URL": {
            "name": "Omen subgraph URL",
            "description": "",
            "value": "https://gateway-arbitrum.network.thegraph.com/api/{SUBGRAPH_API_KEY}/subgraphs/id/9fUVQpFwzpdWS9bq5WkAnmKbNNcoBwatMR4yZq81pbbz",
            "provision_type": "computed"
        },
        "REALITIO_SUBGRAPH_URL": {
            "name": "Realitio subgraph URL",
            "description": "",
            "value": "https://gateway-arbitrum.network.thegraph.com/api/{SUBGRAPH_API_KEY}/subgraphs/id/E7ymrCnNcQdAAgLbdFWzGE5mvr5Mb5T9VfT43FqA7bNh",
            "provision_type": "computed"
        },
        "TRADES_SUBGRAPH_URL": {
            "name": "Trades subgraph URL",
            "description": "",
            "value": "https://gateway-arbitrum.network.thegraph.com/api/{SUBGRAPH_API_KEY}/subgraphs/id/9fUVQpFwzpdWS9bq5WkAnmKbNNcoBwatMR4yZq81pbbz",
            "provision_type": "computed"
        },
        "OPEN_AUTONOMY_TM_WRITE_TO_LOG": {
            "name": "Open Autonomy TM Write to Log",
            "description": "",
            "value": "false",
            "provision_type": "fixed"
        },
        "MECH_INTERACTION_SLEEP_TIME": {
            "name": "The sleep time after a failed mech interaction",
            "description": "",
            "value": "30",
            "provision_type": "fixed"
        },
        "IS_AGENT_PERFORMANCE_SUMMARY_ENABLED": {
            "name": "Is agent performance summary enabled",
            "description": "",
            "value": "false",
            "provision_type": "fixed"
        }
    }
}<|MERGE_RESOLUTION|>--- conflicted
+++ resolved
@@ -1,16 +1,9 @@
 {
     "name": "Trader Agent",
-<<<<<<< HEAD
     "hash": "bafybeifyl7lg3jnyirq4cnzdrbwukdtqfqf4if47cvxfbfdbfeyevhh5vu",
     "description": "Trader agent for omen prediction markets",
     "image": "https://operate.olas.network/_next/image?url=%2Fimages%2Fprediction-agent.png&w=3840&q=75",
     "service_version": "v0.27.7",
-=======
-    "hash": "bafybeihuvdhqn6li2djxshthyijtb3fj7yengwurvhognpry5avbdlxg5q",
-    "description": "Trader agent for omen prediction markets",
-    "image": "https://operate.olas.network/_next/image?url=%2Fimages%2Fprediction-agent.png&w=3840&q=75",
-    "service_version": "v0.27.6",
->>>>>>> 21000609
     "home_chain": "gnosis",
     "configurations": {
         "gnosis": {
