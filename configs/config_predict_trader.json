{
    "name": "Trader Agent",
    "hash": "bafybeifyl7lg3jnyirq4cnzdrbwukdtqfqf4if47cvxfbfdbfeyevhh5vu",
    "description": "Trader agent for omen prediction markets",
    "image": "https://operate.olas.network/_next/image?url=%2Fimages%2Fprediction-agent.png&w=3840&q=75",
<<<<<<< HEAD
    "service_version": "v0.27.7",
=======
    "service_version": "v0.27.6",
    "agent_release": {
        "is_aea": true,
        "repository": {
            "owner": "valory-xyz",
            "name": "trader",
            "version": "v0.27.6"
        }
    },
>>>>>>> d53b991f
    "home_chain": "gnosis",
    "configurations": {
        "gnosis": {
            "agent_id": 25,
            "nft": "bafybeig64atqaladigoc3ds4arltdu63wkdrk3gesjfvnfdmz35amv7faq",
            "threshold": 1,
            "use_mech_marketplace": true,
            "fund_requirements": {
                "0x0000000000000000000000000000000000000000": {
                    "agent": 100000000000000000,
                    "safe": 5000000000000000000
                }
            }
        }
    },
    "env_variables": {
        "SAFE_CONTRACT_ADDRESSES": {
            "name": "Safe contract addresses",
            "description": "",
            "value": "",
            "provision_type": "computed"
        },
        "GNOSIS_LEDGER_RPC": {
            "name": "Gnosis ledger RPC",
            "description": "",
            "value": "",
            "provision_type": "computed"
        },
        "STAKING_CONTRACT_ADDRESS": {
            "name": "Staking contract address",
            "description": "",
            "value": "",
            "provision_type": "computed"
        },
        "MECH_ACTIVITY_CHECKER_CONTRACT": {
            "name": "Mech activity checker contract",
            "description": "",
            "value": "",
            "provision_type": "computed"
        },
        "MECH_CONTRACT_ADDRESS": {
            "name": "Mech contract address",
            "description": "",
            "value": "",
            "provision_type": "computed"
        },
        "PRIORITY_MECH_ADDRESS": {
            "name": "Priority Mech contract address",
            "description": "This mech will be used at priority when using mech marketplace.",
            "value": "0x552cEA7Bc33CbBEb9f1D90c1D11D2C6daefFd053",
            "provision_type": "user"
        },
        "PRIORITY_MECH_SERVICE_ID": {
            "name": "Priority Mech service ID",
            "description": "This mech of this service will be used at priority when using mech marketplace.",
            "value": "975",
            "provision_type": "user"
        },
        "MECH_REQUEST_PRICE": {
            "name": "Mech request price",
            "description": "",
            "value": "",
            "provision_type": "computed"
        },
        "STORE_PATH": {
            "name": "Store Path",
            "description": "",
            "value": "/data",
            "provision_type": "computed"
        },
        "MECH_MARKETPLACE_CONFIG": {
            "name": "Mech marketplace config",
            "description": "",
            "value": "",
            "provision_type": "computed"
        },
        "USE_MECH_MARKETPLACE": {
            "name": "Use mech marketplace",
            "description": "",
            "value": "",
            "provision_type": "computed"
        },
        "USE_MULTI_BETS_MODE": {
            "name": "Use multi bets mode",
            "description": "",
            "value": "true",
            "provision_type": "fixed"
        },
        "ENABLE_POSITION_REVIEW": {
            "name": "Enable position review",
            "description": "",
            "value": "false",
            "provision_type": "fixed"
        },
        "TRADING_STRATEGY": {
            "name": "Trading strategy",
            "description": "",
            "value": "bet_amount_per_threshold",
            "provision_type": "fixed"
        },
        "TOOLS_ACCURACY_HASH": {
            "name": "Tools accuracy hash",
            "description": "",
            "value": "QmWgsqncF22hPLNTyWtDzVoKPJ9gmgR1jcuLL5t31xyzzr",
            "provision_type": "fixed"
        },
        "ACC_INFO_FIELDS_REQUESTS": {
            "name": "Acc info fields requests",
            "description": "",
            "value": "nr_responses",
            "provision_type": "fixed"
        },
        "IRRELEVANT_TOOLS": {
            "name": "Irrelevant tools",
            "description": "",
            "value": "[\"native-transfer\",\"prediction-online-lite\",\"claude-prediction-online-lite\",\"prediction-online-sme-lite\",\"prediction-request-reasoning-lite\",\"prediction-request-reasoning-claude-lite\",\"prediction-offline-sme\",\"deepmind-optimization\",\"deepmind-optimization-strong\",\"openai-gpt-3.5-turbo\",\"openai-gpt-3.5-turbo-instruct\",\"openai-gpt-4\",\"openai-text-davinci-002\",\"openai-text-davinci-003\",\"prediction-online-sum-url-content\",\"prediction-online-summarized-info\",\"stabilityai-stable-diffusion-512-v2-1\",\"stabilityai-stable-diffusion-768-v2-1\",\"stabilityai-stable-diffusion-v1-5\",\"stabilityai-stable-diffusion-xl-beta-v2-2-2\",\"prediction-url-cot-claude\",\"prediction-url-cot\",\"resolve-market-reasoning-gpt-4.1\",\"openai-gpt-4o-2024-08-06\"]",
            "provision_type": "fixed"
        },
        "CREATOR_PER_SUBGRAPH": {
            "name": "Creator per subgraph",
            "description": "",
            "value": "{\"omen_subgraph\":[\"0x89c5cc945dd550BcFfb72Fe42BfF002429F46Fec\"]}",
            "provision_type": "fixed"
        },
        "SUBGRAPH_API_KEY": {
            "name": "Subgraph API key",
            "description": "Subgraph API key can be obtained at https://thegraph.com/studio/apikeys/",
            "value": "",
            "provision_type": "user"
        },
        "CONDITIONAL_TOKENS_SUBGRAPH_URL": {
            "name": "Conditional tokens subgraph URL",
            "description": "",
            "value": "https://gateway-arbitrum.network.thegraph.com/api/{SUBGRAPH_API_KEY}/subgraphs/id/7s9rGBffUTL8kDZuxvvpuc46v44iuDarbrADBFw5uVp2",
            "provision_type": "computed"
        },
        "NETWORK_SUBGRAPH_URL": {
            "name": "Network subgraph URL",
            "description": "",
            "value": "https://gateway-arbitrum.network.thegraph.com/api/{SUBGRAPH_API_KEY}/subgraphs/id/FxV6YUix58SpYmLBwc9gEHkwjfkqwe1X5FJQjn8nKPyA",
            "provision_type": "computed"
        },
        "OMEN_SUBGRAPH_URL": {
            "name": "Omen subgraph URL",
            "description": "",
            "value": "https://gateway-arbitrum.network.thegraph.com/api/{SUBGRAPH_API_KEY}/subgraphs/id/9fUVQpFwzpdWS9bq5WkAnmKbNNcoBwatMR4yZq81pbbz",
            "provision_type": "computed"
        },
        "REALITIO_SUBGRAPH_URL": {
            "name": "Realitio subgraph URL",
            "description": "",
            "value": "https://gateway-arbitrum.network.thegraph.com/api/{SUBGRAPH_API_KEY}/subgraphs/id/E7ymrCnNcQdAAgLbdFWzGE5mvr5Mb5T9VfT43FqA7bNh",
            "provision_type": "computed"
        },
        "TRADES_SUBGRAPH_URL": {
            "name": "Trades subgraph URL",
            "description": "",
            "value": "https://gateway-arbitrum.network.thegraph.com/api/{SUBGRAPH_API_KEY}/subgraphs/id/9fUVQpFwzpdWS9bq5WkAnmKbNNcoBwatMR4yZq81pbbz",
            "provision_type": "computed"
        },
        "OPEN_AUTONOMY_TM_WRITE_TO_LOG": {
            "name": "Open Autonomy TM Write to Log",
            "description": "",
            "value": "false",
            "provision_type": "fixed"
        },
        "MECH_INTERACTION_SLEEP_TIME": {
            "name": "The sleep time after a failed mech interaction",
            "description": "",
            "value": "30",
            "provision_type": "fixed"
        },
        "IS_AGENT_PERFORMANCE_SUMMARY_ENABLED": {
            "name": "Is agent performance summary enabled",
            "description": "",
            "value": "false",
            "provision_type": "fixed"
        }
    }
}<|MERGE_RESOLUTION|>--- conflicted
+++ resolved
@@ -3,19 +3,15 @@
     "hash": "bafybeifyl7lg3jnyirq4cnzdrbwukdtqfqf4if47cvxfbfdbfeyevhh5vu",
     "description": "Trader agent for omen prediction markets",
     "image": "https://operate.olas.network/_next/image?url=%2Fimages%2Fprediction-agent.png&w=3840&q=75",
-<<<<<<< HEAD
     "service_version": "v0.27.7",
-=======
-    "service_version": "v0.27.6",
     "agent_release": {
         "is_aea": true,
         "repository": {
             "owner": "valory-xyz",
             "name": "trader",
-            "version": "v0.27.6"
+            "version": "v0.27.7"
         }
     },
->>>>>>> d53b991f
     "home_chain": "gnosis",
     "configurations": {
         "gnosis": {
