--- conflicted
+++ resolved
@@ -178,11 +178,7 @@
         python -m pip install --upgrade pip
         poetry env use python3.10
         poetry install --no-interaction
-<<<<<<< HEAD
-        poetry run pip install --upgrade packaging
-=======
         poetry run pip install --upgrade packaging  # TODO: update packaging version from open-aea
->>>>>>> 6af8039b
 
     - name: Run test
       run: poetry run pytest -v tests/test_staking_service.py -s --log-cli-level=INFO
